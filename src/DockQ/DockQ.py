--- conflicted
+++ resolved
@@ -732,12 +732,13 @@
                 capri_peptide=capri_peptide,
                 low_memory=False,
             )
-            if info and not low_memory:
+            if info:
                 info["chain1"], info["chain2"] = (
                     chain_map[chain_pair[0]],
                     chain_map[chain_pair[1]],
                 )
                 results_dic[chain_pair] = info
+            
 
     return results_dic
 
@@ -861,16 +862,11 @@
     for prod in result:
         yield tuple(prod)
 
-<<<<<<< HEAD
-=======
-
->>>>>>> b28d6a90
 def count_chain_combinations(chain_clusters):
     counts = {}
     for chain in chain_clusters:
         chains = tuple(chain_clusters[chain])
         if chains not in counts:
-<<<<<<< HEAD
             counts[chains]=0
         counts[chains]+=1
     number_of_combinations=np.prod([math.factorial(a) for a in counts.values()])
@@ -881,51 +877,13 @@
     #set(chain_clusters.values())
 
 
-=======
-            counts[chains] = 0
-        counts[chains] += 1
-    number_of_combinations = np.prod([math.factorial(a) for a in counts.values()])
-    # combos=itertools.product(*[itertools.permutations(chains) for chains in set([tuple(ch) for ch in chain_clusters.values()])])
-    return (number_of_combinations, counts)
-    # set(chain_clusters.values())
-
-
-def get_all_mappings(
-    model_structure,
-    native_structure,
-    model_chains,
-    native_chains,
-    initial_mapping,
-    allowed_mismatches=0,
-):
-    model_chains_to_combo = [
-        mc for mc in model_chains if mc not in initial_mapping.values()
-    ]
-    native_chains_to_combo = [
-        nc for nc in native_chains if nc not in initial_mapping.keys()
-    ]
-
-    chain_clusters, reverse_map = group_chains(
-        model_structure,
-        native_structure,
-        model_chains_to_combo,
-        native_chains_to_combo,
-        allowed_mismatches,
-    )
->>>>>>> b28d6a90
 
 def get_all_chain_maps(chain_clusters,initial_mapping,reverse_map,model_chains_to_combo,native_chains_to_combo):
     all_mappings = product_without_dupl(
         *[cluster for cluster in chain_clusters.values() if cluster]
     )
-<<<<<<< HEAD
     for mapping in all_mappings:   
         chain_map = {key:value for key, value in initial_mapping.items()}
-=======
-    chain_maps = []
-    for mapping in all_mappings:
-        chain_map = {key: value for key, value in initial_mapping.items()}
->>>>>>> b28d6a90
         if reverse_map:
             chain_map.update(
                 {
@@ -934,25 +892,11 @@
                 }
             )
         else:
-<<<<<<< HEAD
             chain_map.update({
                 native_chain: mapping[i] for i, native_chain in enumerate(native_chains_to_combo)
             })
         yield(chain_map)
-=======
-            chain_map.update(
-                {
-                    native_chain: mapping[i]
-                    for i, native_chain in enumerate(native_chains_to_combo)
-                }
-            )
-        chain_maps.append(chain_map)
-    return chain_maps
-
-
-def run_on_all_native_interfaces_multi(args):
-    return run_on_all_native_interfaces(*args)
->>>>>>> b28d6a90
+
 
 
 # @profile
@@ -977,14 +921,10 @@
     best_result = None
     best_mapping = None
 
-<<<<<<< HEAD
     model_chains_to_combo = [mc for mc in model_chains if mc not in initial_mapping.values()]
     native_chains_to_combo = [nc for nc in native_chains if nc not in initial_mapping.keys()]
 
     chain_clusters, reverse_map = group_chains(
-=======
-    chain_maps = get_all_mappings(
->>>>>>> b28d6a90
         model_structure,
         native_structure,
         model_chains_to_combo,
@@ -992,7 +932,6 @@
         args.allowed_mismatches,
     )
 
-<<<<<<< HEAD
     num_chain_combinations=count_chain_combinations(chain_clusters)
     chain_maps=get_all_chain_maps(chain_clusters,initial_mapping,reverse_map,model_chains_to_combo,native_chains_to_combo)
     
@@ -1000,16 +939,14 @@
     run_chain_map=partial(run_on_all_native_interfaces, 
                           model_structure, 
                           native_structure, 
-                          no_align=args.no_align, 
-                          use_CA_only=args.use_CA, 
+                          no_align=args.no_align,  
                           capri_peptide=args.capri_peptide, 
                           low_memory=low_memory) ##args: chain_map
     
     if num_chain_combinations>1: 
         #chunk_size=max(1,num_chain_combinations // args.n_cpu)
         #I suspect large chunk_size will result in large input arguments to the workers.
-        chuck_size=128
-
+        chunk_size=512
         #for large num_chain_combinations it should be possible to divide the chain_maps in chunks
         result_this_mappings=progress_map(run_chain_map,chain_maps, total=num_chain_combinations,n_cpu=args.n_cpu, chunk_size=chunk_size)
         #get a fresh iterator
@@ -1018,16 +955,15 @@
             total_dockq = sum(
                 [result["DockQ_F1" if args.optDockQF1 else "DockQ"] for result in result_this_mapping.values()]
             )
+         
             if total_dockq > best_dockq:
                 best_dockq = total_dockq
                 best_result = result_this_mapping
                 best_mapping = chain_map
 
-
-
     else: #skip multi-threading for single jobs (skip the bar basically)
        # result_this_mappings=[run_chain_map(chain_map) for chain_map in chain_maps]
-        for chain_maps in chain_maps:
+        for chain_map in chain_maps:
             result_this_mapping=run_chain_map(chain_map)
             total_dockq = sum(
                 [result["DockQ_F1" if args.optDockQF1 else "DockQ"] for result in result_this_mapping.values()]
@@ -1036,50 +972,11 @@
                 best_dockq = total_dockq
                 best_result = result_this_mapping
                 best_mapping = chain_map
+        
     
-
+    
     if low_memory: #retrieve the full output by reruning the best chain mapping
         best_result=run_on_all_native_interfaces(
-=======
-    low_memory = len(chain_maps) > 100
-    chain_map_args = [
-        (
-            model_structure,
-            native_structure,
-            chain_map,
-            args.no_align,
-            args.capri_peptide,
-            low_memory,
-        )
-        for chain_map in chain_maps
-    ]
-    if len(chain_maps) > 1:
-        chunk_size = max(1, len(chain_maps) // args.n_cpu)
-        result_this_mappings = progress_map(
-            run_on_all_native_interfaces_multi,
-            chain_map_args,
-            n_cpu=args.n_cpu,
-            chunk_size=chunk_size,
-        )
-    else:  # skip multi-threading for single jobs (skip the bar basically)
-        result_this_mappings = [
-            run_on_all_native_interfaces(*chain_map_arg)
-            for chain_map_arg in chain_map_args
-        ]
-    for chain_map, result_this_mapping in zip(chain_maps, result_this_mappings):
-        total_dockq = sum(
-            [
-                result["DockQ_F1" if args.optDockQF1 else "DockQ"]
-                for result in result_this_mapping.values()
-            ]
-        )
-        if total_dockq > best_dockq:
-            best_dockq = total_dockq
-            best_result = result_this_mapping
-            best_mapping = chain_map
-    if low_memory:  # retrieve the full output by reruning the best chain mapping
-        best_result = run_on_all_native_interfaces(
->>>>>>> b28d6a90
             model_structure,
             native_structure,
             best_mapping,
@@ -1104,11 +1001,7 @@
         print(
             f"Total DockQ over {len(info['best_result'])} native interfaces: {info['GlobalDockQ']:.3f} with {info['best_mapping_str']} model:native mapping"
         )
-<<<<<<< HEAD
-        print(info["best_result"])
-=======
         # print(info["best_result"])
->>>>>>> b28d6a90
         for chains, results in info["best_result"].items():
             print(
                 f"DockQ{capri_peptide_str} {results['DockQ']:.3f} DockQ_F1 {results['DockQ_F1']:.3f} Fnat {results['fnat']:.3f} iRMS {results['irms']:.3f} LRMS {results['Lrms']:.3f} Fnonnat {results['fnonnat']:.3f} clashes {results['clashes']} mapping {results['chain1']}{results['chain2']}:{chains[0]}{chains[1]} {info['model']} {results['chain1']} {results['chain2']} -> {info['native']} {chains[0]} {chains[1]}"
